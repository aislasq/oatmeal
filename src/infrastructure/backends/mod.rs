<<<<<<< HEAD
pub mod gemini;
=======
pub mod githubcopilot;
>>>>>>> dc3f1e35
pub mod langchain;
pub mod ollama;
pub mod openai;
use anyhow::bail;
use anyhow::Result;

use crate::domain::models::BackendBox;
use crate::domain::models::BackendName;

pub struct BackendManager {}

impl BackendManager {
    pub fn get(name: BackendName) -> Result<BackendBox> {
        if name == BackendName::LangChain {
            return Ok(Box::<langchain::LangChain>::default());
        }

        if name == BackendName::Ollama {
            return Ok(Box::<ollama::Ollama>::default());
        }

        if name == BackendName::OpenAI {
            return Ok(Box::<openai::OpenAI>::default());
        }

<<<<<<< HEAD
        if name == BackendName::Gemini {
            return Ok(Box::<gemini::Gemini>::default());
=======
        if name == BackendName::GitHubCopilot {
            return Ok(Box::<githubcopilot::GithubCopilot>::default());
>>>>>>> dc3f1e35
        }

        bail!(format!("No backend implemented for {name}"))
    }
}<|MERGE_RESOLUTION|>--- conflicted
+++ resolved
@@ -1,8 +1,5 @@
-<<<<<<< HEAD
 pub mod gemini;
-=======
 pub mod githubcopilot;
->>>>>>> dc3f1e35
 pub mod langchain;
 pub mod ollama;
 pub mod openai;
@@ -28,13 +25,13 @@
             return Ok(Box::<openai::OpenAI>::default());
         }
 
-<<<<<<< HEAD
         if name == BackendName::Gemini {
             return Ok(Box::<gemini::Gemini>::default());
-=======
+        }
+      
         if name == BackendName::GitHubCopilot {
             return Ok(Box::<githubcopilot::GithubCopilot>::default());
->>>>>>> dc3f1e35
+
         }
 
         bail!(format!("No backend implemented for {name}"))
