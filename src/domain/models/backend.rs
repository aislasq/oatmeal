--- conflicted
+++ resolved
@@ -19,12 +19,9 @@
     LangChain,
     Ollama,
     OpenAI,
-<<<<<<< HEAD
     GitHubCopilot,
-=======
     Claude,
     Gemini,
->>>>>>> b9cbc06a
 }
 
 impl BackendName {
